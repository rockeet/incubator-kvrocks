/*
 * Licensed to the Apache Software Foundation (ASF) under one
 * or more contributor license agreements.  See the NOTICE file
 * distributed with this work for additional information
 * regarding copyright ownership.  The ASF licenses this file
 * to you under the Apache License, Version 2.0 (the
 * "License"); you may not use this file except in compliance
 * with the License.  You may obtain a copy of the License at
 *
 *   http://www.apache.org/licenses/LICENSE-2.0
 *
 * Unless required by applicable law or agreed to in writing,
 * software distributed under the License is distributed on an
 * "AS IS" BASIS, WITHOUT WARRANTIES OR CONDITIONS OF ANY
 * KIND, either express or implied.  See the License for the
 * specific language governing permissions and limitations
 * under the License.
 *
 */

#include "compact_filter.h"

#include <glog/logging.h>

#include <string>
#include <utility>

#include "time_util.h"
#include "types/redis_bitmap.h"
#ifdef KVROCKS_USE_TOPLINGDB
#include <topling/side_plugin_factory.h>
#endif

namespace engine {

using rocksdb::Slice;

bool MetadataFilter::Filter(int level, const Slice &key, const Slice &value, std::string *new_value,
                            bool *modified) const {
  std::string ns, user_key, bytes = value.ToString();
  Metadata metadata(kRedisNone, false);
  rocksdb::Status s = metadata.Decode(bytes);
  ExtractNamespaceKey(key, &ns, &user_key, stor_->IsSlotIdEncoded());
  if (!s.ok()) {
    LOG(WARNING) << "[compact_filter/metadata] Failed to decode,"
                 << ", namespace: " << ns << ", key: " << user_key << ", err: " << s.ToString();
    return false;
  }
  DLOG(INFO) << "[compact_filter/metadata] "
             << "namespace: " << ns << ", key: " << user_key
             << ", result: " << (metadata.Expired() ? "deleted" : "reserved");
  return metadata.Expired();
}

Status SubKeyFilter::GetMetadata(const InternalKey &ikey, Metadata *metadata) const {
  std::string metadata_key;

  auto db = stor_->GetDB();
  const auto cf_handles = stor_->GetCFHandles();
  // storage close the would delete the column family handler and DB
  if (!db || cf_handles->size() < 2) return {Status::NotOK, "storage is closed"};
  ComposeNamespaceKey(ikey.GetNamespace(), ikey.GetKey(), &metadata_key, stor_->IsSlotIdEncoded());

  if (cached_key_.empty() || metadata_key != cached_key_) {
    std::string bytes;
    rocksdb::Status s = db->Get(rocksdb::ReadOptions(), (*cf_handles)[1], metadata_key, &bytes);
    cached_key_ = std::move(metadata_key);
    if (s.ok()) {
      cached_metadata_ = std::move(bytes);
    } else if (s.IsNotFound()) {
      // metadata was deleted(perhaps compaction or manual)
      // clear the metadata
      cached_metadata_.clear();
      return {Status::NotFound, "metadata is not found"};
    } else {
      cached_key_.clear();
      cached_metadata_.clear();
      return {Status::NotOK, "fetch error: " + s.ToString()};
    }
  }
  // the metadata was not found
  if (cached_metadata_.empty()) return {Status::NotFound, "metadata is not found"};
  // the metadata is cached
  rocksdb::Status s = metadata->Decode(cached_metadata_);
  if (!s.ok()) {
    cached_key_.clear();
    return {Status::NotOK, "decode error: " + s.ToString()};
  }
  return Status::OK();
}

bool SubKeyFilter::IsMetadataExpired(const InternalKey &ikey, const Metadata &metadata) {
  // lazy delete to avoid race condition between command Expire and subkey Compaction
  // Related issue:https://github.com/apache/incubator-kvrocks/issues/1298
  //
  // `Util::GetTimeStampMS() - 300000` means extending 5 minutes for expired items,
  // to prevent them from being recycled once they reach the expiration time.
  uint64_t lazy_expired_ts = util::GetTimeStampMS() - 300000;
  return metadata.Type() == kRedisString  // metadata key was overwrite by set command
         || metadata.ExpireAt(lazy_expired_ts) || ikey.GetVersion() != metadata.version;
}

rocksdb::CompactionFilter::Decision SubKeyFilter::FilterBlobByKey(int level, const Slice &key, std::string *new_value,
                                                                  std::string *skip_until) const {
  InternalKey ikey(key, stor_->IsSlotIdEncoded());
  Metadata metadata(kRedisNone, false);
  Status s = GetMetadata(ikey, &metadata);
  if (s.Is<Status::NotFound>()) {
    return rocksdb::CompactionFilter::Decision::kRemove;
  }
  if (!s.IsOK()) {
    LOG(ERROR) << "[compact_filter/subkey] Failed to get metadata"
               << ", namespace: " << ikey.GetNamespace().ToString() << ", key: " << ikey.GetKey().ToString()
               << ", err: " << s.Msg();
    return rocksdb::CompactionFilter::Decision::kKeep;
  }
  // bitmap will be checked in Filter
  if (metadata.Type() == kRedisBitmap) {
    return rocksdb::CompactionFilter::Decision::kUndetermined;
  }

  bool result = IsMetadataExpired(ikey, metadata);
  return result ? rocksdb::CompactionFilter::Decision::kRemove : rocksdb::CompactionFilter::Decision::kKeep;
}

bool SubKeyFilter::Filter(int level, const Slice &key, const Slice &value, std::string *new_value,
                          bool *modified) const {
  InternalKey ikey(key, stor_->IsSlotIdEncoded());
  Metadata metadata(kRedisNone, false);
  Status s = GetMetadata(ikey, &metadata);
  if (s.Is<Status::NotFound>()) {
    return true;
  }
  if (!s.IsOK()) {
    LOG(ERROR) << "[compact_filter/subkey] Failed to get metadata"
               << ", namespace: " << ikey.GetNamespace().ToString() << ", key: " << ikey.GetKey().ToString()
               << ", err: " << s.Msg();
    return false;
  }

  return IsMetadataExpired(ikey, metadata) || (metadata.Type() == kRedisBitmap && redis::Bitmap::IsEmptySegment(value));
}

<<<<<<< HEAD
}  // namespace engine
=======
}  // namespace Engine

#ifdef KVROCKS_USE_TOPLINGDB
namespace rocksdb {
using namespace Engine;
//ROCKSDB_REG_Plugin(MetadataFilterFactory , CompactionFilterFactory);
//ROCKSDB_REG_Plugin(SubKeyFilterFactory   , CompactionFilterFactory);
ROCKSDB_REG_Plugin(PropagateFilterFactory, CompactionFilterFactory);
ROCKSDB_REG_Plugin(PubSubFilterFactory   , CompactionFilterFactory);
}
#endif
>>>>>>> 1ed8d5d4
<|MERGE_RESOLUTION|>--- conflicted
+++ resolved
@@ -141,10 +141,7 @@
   return IsMetadataExpired(ikey, metadata) || (metadata.Type() == kRedisBitmap && redis::Bitmap::IsEmptySegment(value));
 }
 
-<<<<<<< HEAD
 }  // namespace engine
-=======
-}  // namespace Engine
 
 #ifdef KVROCKS_USE_TOPLINGDB
 namespace rocksdb {
@@ -154,5 +151,4 @@
 ROCKSDB_REG_Plugin(PropagateFilterFactory, CompactionFilterFactory);
 ROCKSDB_REG_Plugin(PubSubFilterFactory   , CompactionFilterFactory);
 }
-#endif
->>>>>>> 1ed8d5d4
+#endif