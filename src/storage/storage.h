--- conflicted
+++ resolved
@@ -76,10 +76,12 @@
   void SetWriteOptions(const Config::RocksDB::WriteOptions &config);
   void SetReadOptions(rocksdb::ReadOptions &read_options);
   Status Open(bool read_only = false);
-private:
+
+ private:
   Status OpenRocks(bool read_only = false);
-  Status OpenTopling(const char* conf);
-public:
+  Status OpenTopling(const char *conf);
+
+ public:
   void CloseDB();
   void EmptyDB();
   rocksdb::BlockBasedTableOptions InitTableOptions();
@@ -218,13 +220,10 @@
 
   rocksdb::WriteOptions write_opts_ = rocksdb::WriteOptions();
 
-<<<<<<< HEAD
   rocksdb::Status writeToDB(const rocksdb::WriteOptions &options, rocksdb::WriteBatch *updates);
-=======
 #ifdef KVROCKS_USE_TOPLINGDB
   rocksdb::SidePluginRepo repo_;
 #endif
->>>>>>> 1ed8d5d4
 };
 
 }  // namespace engine